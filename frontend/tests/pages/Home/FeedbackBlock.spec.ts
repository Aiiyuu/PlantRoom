--- conflicted
+++ resolved
@@ -7,11 +7,9 @@
  *
  * The tests cover the following functionalities:
  * 1. Verifying that `FeedbackCard` components are rendered for each item feedback item.
- * 2. Verify that a "no items" message is displayed when the feedbacks state is empty and loading is false.
- * 3. Verify correct rendering of the loading skeleton
+ * 2. Verify that a "no items" message is displayed when the feedbacks state is empty and loading is false. *
  *
- *
- * The tests use mocked stores data to simulate different feedback and loading states, and validate that the component
+ * The tests use mocked store data to simulate different feedback and loading states, and validate that the component
  * behaves as expected in these scenarios.
  */
 
@@ -22,14 +20,7 @@
 import FeedbackBlock from "@/pages/Home/FeedbackBlock.vue"
 import Feedback from '@/types/FeedbackInterface'
 import { setActivePinia, createPinia } from 'pinia'
-<<<<<<< HEAD
 import { useFeedbackStore } from "@/store/feedbackStore"
-import TrendingProductsBlock from "@/pages/Home/TrendingProductsBlock.vue";
-import {useInventoryStore} from "@/store/inventoryStore";
-import PlantCard from "@/components/ui/PlantCard.vue";
-=======
-import { useFeedbackStore } from "@/stores/feedback"
->>>>>>> b64fe46c
 
 describe('FeedbackBlock.vue', (): void=> {
     // Mock response data
@@ -119,25 +110,4 @@
         const feedbackList = wrapper.find('.feedback__list');
         expect(feedbackList.exists()).toBe(false);
     })
-
-    // ----------- Rendering loading skeleton -----------
-    it('renders loading skeletons', async () => {
-        // Mount the TrendingProductsBlock component fot testing
-        const wrapper = mount(FeedbackBlock)
-        const store = useFeedbackStore()
-
-        // Mock feedbacks
-        store.feedbacks = mockFeedbacks
-
-        // Set isLoading to true
-        store.isLoading = true;
-
-        await wrapper.vm.$nextTick() // Wait until Vue re-renders the component
-
-        // Find all FeedbackCard components rendered
-        const feedbackCards = wrapper.findAllComponents(FeedbackCard)
-
-        // Assert the number of PlantCards equals inventory length
-        expect(feedbackCards).toHaveLength(5);
-    })
 })
