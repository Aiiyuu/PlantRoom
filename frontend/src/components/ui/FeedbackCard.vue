--- conflicted
+++ resolved
@@ -8,12 +8,8 @@
             </div>
 
             <span v-if="!isLoading" class="card__header__date">{{ feedback.added_at }}</span>
-<<<<<<< HEAD
-            <div v-else class="card__header__date w-[30%] h-4 loading bg-cream"></div>
-=======
 
             <div v-else class="card__header__date w-[30%] h-4 loading bg-white"></div>
->>>>>>> 6ce66d10
         </div>
 
         <div v-if="!isLoading" class="card__content">
